import json
import os
import re
from typing import Any, Dict, Optional, Union, List
from csv import reader

from pandas.core import base

import numpy as np
import pandas as pd
from pandas import DataFrame
import geopandas as gpd

from network_wrangler import ProjectCard
from network_wrangler import RoadwayNetwork

from .transit import CubeTransit, StandardTransit
from .logger import WranglerLogger
from .parameters import Parameters
from .roadway import ModelRoadwayNetwork
from .util import column_name_to_parts


class Project(object):
    """A single or set of changes to the roadway or transit system.

    Compares a base and a build transit network or a base and build
    highway network and produces project cards.

    .. highlight:: python

    Typical usage example:
    ::
        test_project = Project.create_project(
            base_cube_transit_source=os.path.join(CUBE_DIR, "transit.LIN"),
            build_cube_transit_source=os.path.join(CUBE_DIR, "transit_route_shape_change"),
        )
        test_project.evaluate_changes()
        test_project.write_project_card(
            os.path.join(SCRATCH_DIR, "t_transit_shape_test.yml")
        )

    Attributes:
        DEFAULT_PROJECT_NAME: a class-level constant that defines what
            the project name will be if none is set.
        STATIC_VALUES: a class-level constant which defines values that
            are not evaluated when assessing changes.
        card_data (dict):  {"project": <project_name>, "changes": <list of change dicts>}
        roadway_link_changes (DataFrame):  pandas dataframe of CUBE roadway link changes.
        roadway_node_changes (DataFrame):  pandas dataframe of CUBE roadway node changes.
        transit_changes (CubeTransit):
        base_roadway_network (RoadwayNetwork):
        base_cube_transit_network (CubeTransit):
        build_cube_transit_network (CubeTransit):
        project_name (str): name of the project, set to DEFAULT_PROJECT_NAME if not provided
        parameters: an  instance of the Parameters class which sets a bunch of parameters
    """

    DEFAULT_PROJECT_NAME = "USER TO define"

    STATIC_VALUES = [
        "model_link_id",
        "area_type",
        "county",
        # "assign_group",
        "centroidconnect",
    ]
    CALCULATED_VALUES = [
        "area_type",
        "county",
        "assign_group",
        "centroidconnect",
    ]

    def __init__(
        self,
        roadway_link_changes: Optional[DataFrame] = None,
        roadway_node_changes: Optional[DataFrame] = None,
        transit_changes: Optional[DataFrame] = None,
        base_roadway_network: Optional[RoadwayNetwork] = None,
        base_transit_network: Optional[StandardTransit] = None,
        base_cube_transit_network: Optional[CubeTransit] = None,
        build_cube_transit_network: Optional[CubeTransit] = None,
        project_name: Optional[str] = "",
        evaluate: Optional[bool] = False,
        parameters: Union[dict, Parameters] = {},
    ):
        """
        ProjectCard constructor.

        args:
            roadway_link_changes: dataframe of roadway changes read from a log file
            roadway_node_changes: dataframe of roadway changes read from a log file
            transit_changes: dataframe of transit changes read from a log file
            base_roadway_network: RoadwayNetwork instance for base case
            base_transit_network: StandardTransit instance for base case
            base_cube_transit_network: CubeTransit instance for base transit network
            build_cube_transit_network: CubeTransit instance for build transit network
            project_name: name of the project
            evaluate: defaults to false, but if true, will create card data
            parameters: dictionary of parameter settings (see Parameters class) or an instance of Parameters. If not specified, will use default parameters.

        returns: instance of ProjectCard
        """
        self.card_data = Dict[str, Dict[str, Any]]

        self.roadway_link_changes = roadway_link_changes
        self.roadway_node_changes = roadway_node_changes
        self.base_roadway_network = base_roadway_network
        self.base_transit_network = base_transit_network
        self.base_cube_transit_network = base_cube_transit_network
        self.build_cube_transit_network = build_cube_transit_network
        self.transit_changes = transit_changes
        self.project_name = (
            project_name if project_name else Project.DEFAULT_PROJECT_NAME
        )

        if type(parameters) is dict:
            self.parameters = Parameters(**parameters)
        elif isinstance(parameters, Parameters):
            self.parameters = Parameters(**parameters.__dict__)
        else:
            msg = "Parameters should be a dict or instance of Parameters: found {} which is of type:{}".format(
                parameters, type(parameters)
            )
            WranglerLogger.error(msg)
            raise ValueError(msg)

        if base_roadway_network != None:
<<<<<<< HEAD
            self.determine_roadway_network_changes_compatability(
                self.base_roadway_network, 
                self.roadway_link_changes,
                self.roadway_node_changes, 
                self.parameters
=======
            self.determine_roadway_network_changes_compatibility(
                self.base_roadway_network, self.roadway_changes, self.parameters
>>>>>>> 554ce0b5
            )

        if evaluate:
            self.evaluate_changes()

    def write_project_card(self, filename: str = None):
        """
        Writes project cards.

        Args:
            filename (str): File path to output .yml

        Returns:
            None
        """
        ProjectCard(self.card_data).write(out_filename=filename)

    @staticmethod
    def create_project(
        roadway_log_file: Union[str, List[str], None] = None,
        roadway_shp_file: Optional[str] = None,
        roadway_csv_file: Optional[str] = None,
        network_build_file: Optional[str] = None,
        emme_node_id_crosswalk_file: Optional[str] = None,
        emme_name_crosswalk_file: Optional[str] = None,
        base_roadway_dir: Optional[str] = None,
        base_transit_dir: Optional[str] = None,
        base_cube_transit_source: Optional[str] = None,
        build_cube_transit_source: Optional[str] = None,
        roadway_link_changes: Optional[DataFrame] = None,
        roadway_node_changes: Optional[DataFrame] = None,
        transit_changes: Optional[CubeTransit] = None,
        base_roadway_network: Optional[RoadwayNetwork] = None,
        base_cube_transit_network: Optional[CubeTransit] = None,
        build_cube_transit_network: Optional[CubeTransit] = None,
        project_name: Optional[str] = None,
        recalculate_calculated_variables: Optional[bool] = False,
        recalculate_distance: Optional[bool] = False,
        parameters: Optional[dict] = {},
        **kwargs,
    ):
        """
        Constructor for a Project instance.

        Args:
            roadway_log_file: File path to consuming logfile or a list of logfile paths.
            roadway_shp_file: File path to consuming shape file for roadway changes.
            roadway_csv_file: File path to consuming csv file for roadway changes.
            network_build_file: File path to consuming EMME network build for network changes.
            base_roadway_dir: Folder path to base roadway network.
            base_transit_dir: Folder path to base transit network.
            base_cube_transit_source: Folder path to base transit network or cube line file string.
            base_cube_transit_file: File path to base transit network.
            build_cube_transit_source: Folder path to build transit network or cube line file string.
            build_cube_transit_file: File path to build transit network.
            roadway_link_changes: pandas dataframe of CUBE roadway link changes.
            roadway_node_changes: pandas dataframe of CUBE roadway node changes.
            transit_changes: build transit changes.
            base_roadway_network: Base roadway network object.
            base_cube_transit_network: Base cube transit network object.
            build_cube_transit_network: Build cube transit network object.
            project_name:  If not provided, will default to the roadway_log_file filename if
                provided (or the first filename if a list is provided)
            recalculate_calculated_variables: if reading in a base network, if this is true it
                will recalculate variables such as area type, etc. This only needs to be true
                if you are creating project cards that are changing the calculated variables.
            recalculate_distance:  recalculate the distance variable. This only needs to be
                true if you are creating project cards that change the distance.
            parameters: dictionary of parameters
            crs (int): coordinate reference system, ESPG number
            node_foreign_key (str):  variable linking the node table to the link table
            link_foreign_key (list): list of variable linking the link table to the node foreign key
            shape_foreign_key (str): variable linking the links table and shape table
            unique_link_ids (list): list of variables unique to each link
            unique_node_ids (list): list of variables unique to each node
            modes_to_network_link_variables (dict): Mapping of modes to link variables in
                the network
            modes_to_network_nodes_variables (dict): Mapping of modes to node variables
                in the network
            managed_lanes_node_id_scalar (int): Scalar values added to primary keys for nodes for
                corresponding managed lanes.
            managed_lanes_link_id_scalar (int): Scalar values added to primary keys for links for
                corresponding managed lanes.
            managed_lanes_required_attributes (list): attributes that must be specified in managed
                lane projects.
            keep_same_attributes_ml_and_gp (list): attributes to copy to managed lanes from parallel
                general purpose lanes.

        Returns:
            A Project instance.
        """

        if base_cube_transit_source and base_cube_transit_network:
            msg = "Method takes only one of 'base_cube_transit_source' and 'base_cube_transit_network' but both given"
            WranglerLogger.error(msg)
            raise ValueError(msg)
<<<<<<< HEAD
        if base_cube_transit_source:
            base_cube_transit_network = CubeTransit.create_from_cube(base_cube_transit_source, parameters)
=======
        if base_transit_source:
            base_transit_network = CubeTransit.create_from_cube(base_transit_source, parameters)
>>>>>>> 554ce0b5
            WranglerLogger.debug(
                "Base network has {} lines".format(len(base_cube_transit_network.lines))
            )
            if len(base_cube_transit_network.lines) <= 10:
                WranglerLogger.debug(
                    "Base network lines: {}".format(
                        "\n - ".join(base_cube_transit_network.lines)
                    )
                )
        elif base_cube_transit_network:
            pass
        else:
            msg = "No base cube transit network."
            WranglerLogger.info(msg)
            base_cube_transit_network = None

        if build_cube_transit_source and transit_changes:
            msg = "Method takes only one of 'build_cube_transit_source' and 'transit_changes' but both given"
            WranglerLogger.error(msg)
            raise ValueError(msg)
        if build_cube_transit_source:
            WranglerLogger.debug("build")
<<<<<<< HEAD
            build_cube_transit_network = CubeTransit.create_from_cube(build_cube_transit_source, parameters)
=======
            build_transit_network = CubeTransit.create_from_cube(build_transit_source, parameters)
>>>>>>> 554ce0b5
            WranglerLogger.debug(
                "Build network has {} lines".format(len(build_cube_transit_network.lines))
            )
            if len(build_cube_transit_network.lines) <= 10:
                WranglerLogger.debug(
                    "Build network lines: {}".format(
                        "\n - ".join(build_cube_transit_network.lines)
                    )
                )
        elif transit_changes:
            pass
        else:
            msg = "No cube transit changes given or processed."
            WranglerLogger.info(msg)
            transit_changes = None

        if roadway_log_file and (roadway_link_changes or roadway_node_changes):
            msg = "Method takes only one of 'roadway_log_file' and 'roadway_changes' but both given"
            WranglerLogger.error(msg)
            raise ValueError(msg)
        if roadway_shp_file and (roadway_link_changes or roadway_node_changes):
            msg = "Method takes only one of 'roadway_shp_file' and 'roadway_changes' but both given"
            WranglerLogger.error(msg)
            raise ValueError(msg)
        if roadway_csv_file and (roadway_link_changes or roadway_node_changes):
            msg = "Method takes only one of 'roadway_csv_file' and 'roadway_changes' but both given"
            WranglerLogger.error(msg)
            raise ValueError(msg)
        if roadway_log_file and roadway_csv_file:
            msg = "Method takes only one of 'roadway_log_file' and 'roadway_csv_file' but both given"
            WranglerLogger.error(msg)
            raise ValueError(msg)
        if roadway_shp_file and roadway_csv_file:
            msg = "Method takes only one of 'roadway_shp_file' and 'roadway_csv_file' but both given"
            WranglerLogger.error(msg)
            raise ValueError(msg)
        if roadway_log_file and roadway_shp_file:
            msg = "Method takes only one of 'roadway_log_file' and 'roadway_shp_file' but both given"
            WranglerLogger.error(msg)
            raise ValueError(msg)
        if roadway_log_file and not project_name:
            if type(roadway_log_file) == list:
                project_name = os.path.splitext(os.path.basename(roadway_log_file[0]))[
                    0
                ]
                WranglerLogger.info(
                    "No Project Name - Using name of first log file in list"
                )
            else:
                project_name = os.path.splitext(os.path.basename(roadway_log_file))[0]
                WranglerLogger.info("No Project Name - Using name of log file")
        if network_build_file and not project_name:
            if type(network_build_file) == list:
                with open(network_build_file[0]) as f:
                    _content = json.load(f)
                project_name = (
                    _content.get('metadata').get('project_title') + ' ' +
                    _content.get('metadata').get('date') + ' ' +
                    _content.get('metadata').get('comments')
                )
                WranglerLogger.info(
                    "No Project Name - Using metadata of first network build file in list"
                )
            else:
                with open(network_build_file) as f:
                    _content = json.load(f)
                project_name = (
                    _content.get('metadata').get('project_title') + ' ' +
                    _content.get('metadata').get('date') + ' ' +
                    _content.get('metadata').get('comments')
                )
                WranglerLogger.info("No Project Name - Using metadata of network build file")
        if roadway_log_file:
            roadway_link_changes, roadway_node_changes = Project.read_logfile(roadway_log_file)
        elif roadway_shp_file:
            roadway_changes = gpd.read_file(roadway_shp_file)
            roadway_link_changes = roadway_changes[roadway_changes.OBJECT == 'L'].copy()
            roadway_node_changes = roadway_changes[roadway_changes.OBJECT == 'N'].copy()
            roadway_link_changes = DataFrame(roadway_link_changes.drop("geometry", axis=1))
            roadway_node_changes = DataFrame(roadway_node_changes.drop("geometry", axis=1))
            roadway_node_changes["model_node_id"] = 0
        elif roadway_csv_file:
            roadway_changes = pd.read_csv(roadway_csv_file)
            roadway_link_changes = roadway_changes[roadway_changes.OBJECT == 'L'].copy()
            roadway_node_changes = roadway_changes[roadway_changes.OBJECT == 'N'].copy()
            roadway_node_changes["model_node_id"] = 0
        elif network_build_file:
            roadway_link_changes, roadway_node_changes, transit_changes = Project.read_network_build_file(network_build_file)
            if emme_node_id_crosswalk_file:
                # get wrangler IDs from emme element_id
                roadway_link_changes, roadway_node_changes, transit_changes = Project.emme_id_to_wrangler_id(
                    roadway_link_changes, 
                    roadway_node_changes, 
                    transit_changes,
                    emme_node_id_crosswalk_file
                )
            else:
                msg = "User needs to specify emme node id crosswalk file using emme_node_id_crosswalk_file = "
                WranglerLogger.error(msg)
                raise ValueError(msg)
            # rename emme attributes to wrangler attributes
            if emme_name_crosswalk_file is None:
                emme_name_crosswalk_file = parameters.emme_name_crosswalk_file
            roadway_link_changes, roadway_node_changes = Project.emme_name_to_wrangler_name(
                roadway_link_changes, 
                roadway_node_changes, 
                emme_name_crosswalk_file
            )
        elif roadway_link_changes:
            pass
        elif roadway_node_changes:
            pass
        else:
            msg = "No roadway changes given or processed."
            WranglerLogger.info(msg)
            roadway_link_changes = pd.DataFrame({})
            roadway_node_changes = pd.DataFrame({})

        if base_roadway_network and base_roadway_dir:
            msg = "Method takes only one of 'base_roadway_network' and 'base_roadway_dir' but both given"
            WranglerLogger.error(msg)
            raise ValueError(msg)
        if base_roadway_dir:
            base_roadway_network = ModelRoadwayNetwork.read(
                os.path.join(base_roadway_dir, "link.json"),
                os.path.join(base_roadway_dir, "node.geojson"),
                os.path.join(base_roadway_dir, "shape.geojson"),
                fast=True,
                recalculate_calculated_variables=recalculate_calculated_variables,
                recalculate_distance=recalculate_distance,
                parameters=parameters,
                **kwargs,
            )
            base_roadway_network.split_properties_by_time_period_and_category()
        elif base_roadway_network:
            base_roadway_network.split_properties_by_time_period_and_category()
        else:
            msg = "No base roadway network."
            WranglerLogger.info(msg)
            base_roadway_network = None

        if base_cube_transit_source and base_transit_dir:
            msg = "Method takes only one of 'base_cube_transit_source' and 'base_transit_dir' but both given"
            WranglerLogger.error(msg)
            raise ValueError(msg)
        if base_transit_dir:
            base_transit_network = StandardTransit.read_gtfs(
                gtfs_feed_dir=base_transit_dir,
                parameters=parameters
            )
        else:
            msg = "No base transit network."
            WranglerLogger.info(msg)
            base_transit_network = None

        project = Project(
            roadway_link_changes=roadway_link_changes,
            roadway_node_changes=roadway_node_changes,
            transit_changes=transit_changes,
            base_roadway_network=base_roadway_network,
            base_transit_network=base_transit_network,
            base_cube_transit_network=base_cube_transit_network,
            build_cube_transit_network=build_cube_transit_network,
            evaluate=True,
            project_name=project_name,
            parameters=parameters,
        )

        return project

    @staticmethod
    def read_logfile(logfilename: Union[str, List[str]]):
        """
        Reads a Cube log file and returns separate dataframes of roadway_link_changes and roadway_node_changes

        Args:
            logfilename (str or list[str]): File path to CUBE logfile or list of logfile paths.

        Returns:
            A DataFrame reprsentation of the log file.
        """
        if type(logfilename) == str:
            logfilename = [logfilename]

        link_df = pd.DataFrame()
        node_df = pd.DataFrame()

        for file in logfilename:
            WranglerLogger.info("Reading logfile: {}".format(file))
            with open(file) as f:
                _content = f.readlines()

                _node_lines = [
                    x.strip().replace(";", ",") for x in _content if x.startswith("N")
                ]
                WranglerLogger.debug("node lines: {}".format(_node_lines))
                _link_lines = [
                    x.strip().replace(";", ",") for x in _content if x.startswith("L")
                ]
                WranglerLogger.debug("link lines: {}".format(_link_lines))

                _nodecol = ["OBJECT", "OPERATION", "GROUP"] + _node_lines[0].split(",")[
                    1:
                ]
                WranglerLogger.debug("Node Cols: {}".format(_nodecol))
                _linkcol = ["OBJECT", "OPERATION", "GROUP"] + _link_lines[0].split(",")[
                    1:
                ]
                WranglerLogger.debug("Link Cols: {}".format(_linkcol))

                def split_log(x):
                    return list(reader([x], delimiter=',', quotechar='"'))[0]

                _node_df = pd.DataFrame([split_log(x) for x in _node_lines[1:]],columns = _nodecol)
                WranglerLogger.debug("Node DF: {}".format(_node_df))
                _link_df = pd.DataFrame([split_log(x) for x in _link_lines[1:]],columns = _linkcol)
                WranglerLogger.debug("Link DF: {}".format(_link_df))

                node_df = pd.concat([node_df, _node_df])
                link_df = pd.concat([link_df, _link_df])

        # CUBE logfile headers for string fields: NAME[111] instead of NAME, need to shorten that
        link_df.columns = [c.split("[")[0] for c in link_df.columns]
        # CUBE logfile headers for string fields: NAME[111] instead of NAME, need to shorten that
        node_df.columns = [c.split("[")[0] for c in node_df.columns]

        if len(link_df) > 0:
            # create operation history
            action_history_df = (
                link_df.groupby(['A', 'B'])["OPERATION"]
                .agg(lambda x: x.tolist())
                .rename("operation_history")
                .reset_index()
            )
            action_history_df["operation_final"] = action_history_df.apply(lambda x: Project._final_op(x), axis=1)
                
            link_df = pd.merge(link_df, action_history_df, on=['A', 'B'], how="left")

        if len(node_df) > 0:
            action_history_df = (
                node_df.groupby('N')["OPERATION"]
                .agg(lambda x: x.tolist())
                .rename("operation_history")
                .reset_index()
            )
            action_history_df["operation_final"] = action_history_df.apply(lambda x: Project._final_op(x), axis=1)
                
            node_df = pd.merge(node_df, action_history_df, on='N', how="left")

        WranglerLogger.info(
            "Processed {} Node lines and {} Link lines".format(
                node_df.shape[0], link_df.shape[0]
            )
        )

        return link_df, node_df

    @staticmethod
    def read_network_build_file(networkbuildfilename: Union[str, List[str]]):
        """
        Reads a emme network build file and returns separate dataframes of roadway_link_changes and roadway_node_changes

        Args:
            networkbuildfilename (str or list[str]): File path to emme nework build file or list of network build file paths.

        Returns:
            A DataFrame representation of the network build file
        """
        if type(networkbuildfilename) == str:
            networkbuildfilename = [networkbuildfilename]

        _link_command_history_df = DataFrame()
        _node_command_history_df = DataFrame()
        _transit_command_history_df = DataFrame()

        for file in networkbuildfilename:
            WranglerLogger.info("Reading network build file: {}".format(file))
            with open(file) as f:
                _content = json.load(f)

            _command_history = _content.get('command_history')

            # loop through all the commands
            for command in _command_history:
                if command.get('command') == 'set_attribute':
                    element_id = command.get('parameters').get('element_ids')
                    object = Project.get_object_from_network_build_command(command)
                    operation = Project.get_operation_from_network_build_command(command)

                    _command_df = DataFrame(
                        data = {
                            'element_id' : element_id,
                            'object' : object,
                            'operation' : operation
                        }
                    )

                    _command_df[command.get('parameters').get('attribute_name')] = command.get('parameters').get('value')
                
                if command.get('command') in ['create_link', 'create_node']:
                    if command.get('command') == 'create_link':
                        element_id = command.get('results').get('changes').get('added').get('LINK')
                    if command.get('command') == 'create_node':
                        element_id = command.get('results').get('changes').get('added').get('NODE')
                    object = Project.get_object_from_network_build_command(command)
                    operation = Project.get_operation_from_network_build_command(command)

                    _command_df = DataFrame(
                        data = {
                            'element_id' : element_id,
                            'object' : object,
                            'operation' : operation
                        }
                    )

                    for attribute_name, attribute_value in command.get('parameters').get('attributes').items():
                        _command_df[attribute_name] = attribute_value
                
                if command.get('command') == 'delete_link':
                    element_id = command.get('results').get('changes').get('removed').get('LINK')
                    object = Project.get_object_from_network_build_command(command)
                    operation = Project.get_operation_from_network_build_command(command)

                    _command_df = DataFrame(
                        data = {
                            'element_id' : element_id,
                            'object' : object,
                            'operation' : operation
                        }
                    )

                if command.get('command') == 'modify_transit_line':
                    element_id = command.get('parameters').get('line_id')
                    object = Project.get_object_from_network_build_command(command)
                    operation = Project.get_operation_from_network_build_command(command)
                    
                    _command_df = DataFrame(
                        data = {
                            'element_id' : pd.Series(element_id),
                            'object' : pd.Series(object),
                            'operation' : pd.Series(operation)
                        }
                    )

                    _command_df['new_itinerary'] = [command.get('parameters').get('new_itinerary')]

                if ('L' in _command_df['object'].unique()):
                    _link_command_history_df = _link_command_history_df.append(
                        _command_df[_command_df['object'] == 'L'],
                        sort = False,
                        ignore_index = True
                    )

                if ('N' in _command_df['object'].unique()):
                    _node_command_history_df = _node_command_history_df.append(
                        _command_df[_command_df['object'] == 'N'],
                        sort = False,
                        ignore_index = True
                    )
                
                if (
                    ('TRANSIT_LINE' in _command_df['object'].unique()) | 
                    ('TRANSIT_STOP' in _command_df['object'].unique()) |
                    ('TRANSIT_SHAPE' in _command_df['object'].unique()) 
                ):
                    _transit_command_history_df = _transit_command_history_df.append(
                        _command_df[_command_df['object'].isin(['TRANSIT_LINE', 'TRANSIT_STOP', 'TRANSIT_SHAPE'])],
                        sort = False,
                        ignore_index = True
                    )

            if len(_link_command_history_df) > 0:
                # create operation history
                link_action_history_df = (
                    _link_command_history_df.groupby('element_id')["operation"]
                    .agg(lambda x: x.tolist())
                    .rename("operation_history")
                    .reset_index()
                )
                link_action_history_df["operation_final"] = link_action_history_df.apply(
                    lambda x: Project._final_op(x), 
                    axis=1
                )
                
                # get the last none null value for each element
                # consolidate elements to single record
                def get_last_valid(series):
                    if len(series.dropna()) > 0:
                        return series.dropna().iloc[-1]
                    else:
                        return np.nan

                #_command_history_df = _command_history_df.groupby(['element_id']).apply(get_last_valid).reset_index()
                _link_command_history_df = _link_command_history_df.groupby(
                    ['element_id']
                ).last().reset_index()

                _link_command_history_df = pd.merge(_link_command_history_df, link_action_history_df, on='element_id', how="left")

            if len(_node_command_history_df) > 0:
            # create node operation history
                node_action_history_df = (
                    _node_command_history_df.groupby('element_id')["operation"]
                    .agg(lambda x: x.tolist())
                    .rename("operation_history")
                    .reset_index()
                )
                node_action_history_df["operation_final"] = node_action_history_df.apply(
                    lambda x: Project._final_op(x), 
                    axis=1
                )
            
                _node_command_history_df = _node_command_history_df.groupby(
                    ['element_id']
                ).last().reset_index()

                _node_command_history_df = pd.merge(_node_command_history_df, node_action_history_df, on='element_id', how="left")

        WranglerLogger.info(
            "Processed {} link element commands, {} node element commands".format(
                _link_command_history_df.shape[0],
                _node_command_history_df.shape[0]
            )
        )

        return _link_command_history_df, _node_command_history_df, _transit_command_history_df

    @staticmethod
    def emme_id_to_wrangler_id(emme_link_change_df, emme_node_change_df, emme_transit_changes_df, emme_node_id_crosswalk_file):
        """
        rewrite the emme id with wrangler id, using the emme wrangler id crosswalk located in database folder
        """
        WranglerLogger.info('Reading emme node id crosswalk file from {}'.format(emme_node_id_crosswalk_file))
        emme_node_id_crosswalk_df = pd.read_csv(emme_node_id_crosswalk_file)
        emme_node_id_dict = dict(zip(emme_node_id_crosswalk_df['emme_node_id'], emme_node_id_crosswalk_df['model_node_id']))

        # get node changes
        if len(emme_node_change_df) > 0:
            emme_node_change_df['emme_id'] = emme_node_change_df['element_id'].apply(lambda x: int(x.split('-')[0]))

            # get new emme nodes
            new_emme_node_id_list = [
                n for n in emme_node_change_df['emme_id'] if n not in emme_node_id_crosswalk_df['emme_node_id']
            ]
            WranglerLogger.info('New emme node id list {}'.format(new_emme_node_id_list))
            new_wrangler_node = emme_node_id_crosswalk_df['model_node_id'].max()

            # add crosswalk for new emme nodes
            for new_emme_node in new_emme_node_id_list:
                new_wrangler_node = new_wrangler_node + 1
                emme_node_id_dict.update({new_emme_node : new_wrangler_node})
            
            # for nodes update model_node_id
            emme_node_change_df['model_node_id'] = emme_node_change_df['emme_id'].map(emme_node_id_dict).fillna(0)
        
        if len(emme_link_change_df) > 0:
            emme_link_change_df['A'] = emme_link_change_df['element_id'].apply(lambda x: int(x.split('-')[0]))
            emme_link_change_df['B'] = emme_link_change_df['element_id'].apply(lambda x: int(x.split('-')[-1]))
            # for links update A,B nodes
            emme_link_change_df['A'] = emme_link_change_df['A'].map(emme_node_id_dict)
            emme_link_change_df['B'] = emme_link_change_df['B'].map(emme_node_id_dict)
        
        if len(emme_transit_changes_df) > 0:
            emme_transit_changes_df['i_node'] = emme_transit_changes_df.apply(
                lambda x: x['element_id'].split('-')[-3] if x['object'] == 'TRANSIT_STOP' else 0,
                axis = 1
            )

            emme_transit_changes_df['j_node'] = emme_transit_changes_df.apply(
                lambda x: x['element_id'].split('-')[-2] if x['object'] == 'TRANSIT_STOP' else 0,
                axis = 1
            )
            
            # update i,j nodes
            emme_transit_changes_df['i_node'] = emme_transit_changes_df[
                'i_node'
                ].astype(
                    int
                ).map(
                    emme_node_id_dict
                ).fillna(0).astype(int)
            emme_transit_changes_df['j_node'] = emme_transit_changes_df[
                'j_node'
                ].astype(
                    int
                ).map(
                    emme_node_id_dict
                ).fillna(0).astype(int)

            # update routing nodes
            emme_transit_changes_df['new_itinerary'] = emme_transit_changes_df.apply(
                lambda x: [emme_node_id_dict.get(n) for n in x['new_itinerary']] if x['object'] == 'TRANSIT_SHAPE' else 0,
                axis = 1
            )
            
        return emme_link_change_df, emme_node_change_df, emme_transit_changes_df

    def get_object_from_network_build_command(row):
        """
        determine the network build object is node or link

        Args:
            row: network build command history dataframe

        Returns:
            'N' for node, 'L' for link
        """

        if row.get('command') == 'create_link':
            return 'L'

        if row.get('command') == 'create_node':
            return 'N'

        if row.get('command') == 'delete_link':
            return 'L'

        if row.get('command') == 'set_attribute':
            if row.get('parameters').get('element_type') == 'LINK':
                return 'L'
            if row.get('parameters').get('element_type') == 'NODE':
                return 'N'
            if row.get('parameters').get('element_type') == 'TRANSIT_LINE':
                return 'TRANSIT_LINE'
            if row.get('parameters').get('element_type') == 'TRANSIT_SEGMENT':
                return 'TRANSIT_STOP'
        
        if row.get('command') == 'modify_transit_line':
            return 'TRANSIT_SHAPE'

    def get_operation_from_network_build_command(row):
        """
        determine the network build object action type

        Args:
            row: network build command history dataframe

        Returns:
            'A', 'C', 'D'
        """

        if row.get('command') == 'create_link':
            return 'A'

        if row.get('command') == 'create_node':
            return 'A'

        if row.get('command') == 'delete_link':
            return 'D'

        if row.get('command') == 'set_attribute':
            if row.get('parameters').get('element_type') == 'LINK':
                return 'C'
            if row.get('parameters').get('element_type') == 'NODE':
                return 'C'
            if row.get('parameters').get('element_type') == 'TRANSIT_LINE':
                return 'C'
            if row.get('parameters').get('element_type') == 'TRANSIT_SEGMENT':
                return 'C'

        if row.get('command') == 'modify_transit_line':
            return 'C'

    @staticmethod
    def emme_name_to_wrangler_name(emme_link_change_df, emme_node_change_df, emme_name_crosswalk_file):
        """
        rename emme names to wrangler names using crosswalk file
        """

        WranglerLogger.info('Reading emme attribute name crosswalk file {}'.format(emme_name_crosswalk_file))
        emme_name_crosswalk_df = pd.read_csv(emme_name_crosswalk_file)
        emme_name_crosswalk_dict = dict(zip(emme_name_crosswalk_df['emme_name'], emme_name_crosswalk_df['wrangler_name']))

        # drop columns we don't need from emme to avoid confusion
        ignore_columns = [
            c for c in emme_link_change_df.columns if c not in list(emme_name_crosswalk_dict.keys()) + ['operation_final', 'A', 'B']
        ]
        WranglerLogger.info('Ignoring link changes in {}'.format(ignore_columns))
        emme_link_change_df = emme_link_change_df.drop(ignore_columns, axis = 1)
        
        ignore_columns = [
            c for c in emme_node_change_df.columns if c not in list(emme_name_crosswalk_dict.keys()) + ['operation_final', 'model_node_id']
        ]
        WranglerLogger.info('Ignoring node changes in {}'.format(ignore_columns))
        emme_node_change_df = emme_node_change_df.drop(ignore_columns, axis = 1)

        # rename emme name to wrangler name
        emme_link_change_df.rename(columns = emme_name_crosswalk_dict, inplace = True)
        emme_node_change_df.rename(columns = emme_name_crosswalk_dict, inplace = True)

        return emme_link_change_df, emme_node_change_df

    @staticmethod
    def determine_roadway_network_changes_compatibility(
        base_roadway_network: ModelRoadwayNetwork,
        roadway_link_changes: DataFrame,
        roadway_node_changes: DataFrame,
        parameters: Parameters,
    ):
        """
        Checks to see that any links or nodes that change exist in base roadway network.
        """
        WranglerLogger.info(
            "Evaluating compatibility between roadway network changes and base network. Not evaluating deletions."
        )

        # CUBE log file saves all variable names in upper cases, need to convert them to be same as network
        log_to_net_df = pd.read_csv(parameters.log_to_net_crosswalk)
        log_to_net_dict = dict(zip(log_to_net_df["log"], log_to_net_df["net"]))

        dbf_to_net_df = pd.read_csv(parameters.net_to_dbf_crosswalk)
        dbf_to_net_dict = dict(zip(dbf_to_net_df["dbf"], dbf_to_net_df["net"]))

        for c in roadway_link_changes.columns:
            if (c not in log_to_net_df["log"].tolist() + log_to_net_df["net"].tolist()) & (c not in ["A", "B"]):
                roadway_link_changes.rename(columns={c : c.lower()}, inplace=True)
        roadway_link_changes.rename(columns=log_to_net_dict, inplace=True)
        roadway_link_changes.rename(columns=dbf_to_net_dict, inplace=True)

        for c in roadway_node_changes.columns:
            if (c not in log_to_net_df["log"].tolist() + log_to_net_df["net"].tolist()) & (c not in ["A", "B"]):
                roadway_node_changes.rename(columns={c : c.lower()}, inplace=True)
        roadway_node_changes.rename(columns=log_to_net_dict, inplace=True)
        roadway_node_changes.rename(columns=dbf_to_net_dict, inplace=True)

        # for links "L"  that change "C",
        # find locations where there isn't a base roadway link
        if len(roadway_link_changes) > 0:
            link_changes_df = roadway_link_changes[
                roadway_link_changes["operation_final"] == "C"
            ].copy()

            link_merge_df = pd.merge(
                link_changes_df[["A", "B"]].astype(str),
                base_roadway_network.links_df[["A", "B", "model_link_id"]].astype(str),
                how="left",
                on=["A", "B"],
            )

<<<<<<< HEAD
            missing_links = link_merge_df.loc[link_merge_df["model_link_id"].isna()]
=======
        link_changes_df = roadway_changes[
            (roadway_changes.OBJECT == "L") & (roadway_changes.OPERATION == "C")
        ].copy()
        link_changes_df['A_B'] = link_changes_df['A'].astype(str) + '_' + link_changes_df['B'].astype(str)

        link_additions_df = roadway_changes[
            (roadway_changes.OBJECT == "L") & (roadway_changes.OPERATION == "A")
        ].copy()

        if len(link_additions_df) > 0:
            link_additions_df['A_B'] = link_additions_df['A'].astype(str) + '_' + link_additions_df['B'].astype(str)

            link_changes_df = link_changes_df[
                ~(link_changes_df['A_B'].isin(link_additions_df['A_B'].tolist()))
            ].copy()

        link_merge_df = pd.merge(
            link_changes_df[["A", "B"]].astype(str),
            base_roadway_network.links_df[["A", "B", "model_link_id"]].astype(str),
            how="left",
            on=["A", "B"],
        )

        missing_links = link_merge_df.loc[link_merge_df["model_link_id"].isna()]
>>>>>>> 554ce0b5

            if missing_links.shape[0]:
                msg = "Network missing the following AB links:\n{}".format(missing_links)
                WranglerLogger.error(msg)
                raise ValueError(msg)

        # for links "N"  that change "C",
        # find locations where there isn't a base roadway node
<<<<<<< HEAD
        if len(roadway_node_changes) > 0:
            node_changes_df = roadway_node_changes[
                roadway_node_changes["operation_final"] == "C"
            ].copy()

            node_merge_df = pd.merge(
                node_changes_df[["model_node_id"]],
                base_roadway_network.nodes_df[["model_node_id", "geometry"]],
                how="left",
                on=["model_node_id"],
            )
            missing_nodes = node_merge_df.loc[node_merge_df["geometry"].isna()]
            if missing_nodes.shape[0]:
                msg = "Network missing the following nodes:\n{}".format(missing_nodes)
                WranglerLogger.error(msg)
                raise ValueError(msg)
=======

        node_changes_df = roadway_changes[
            (roadway_changes.OBJECT == "N") & (roadway_changes.OPERATION == "C")
        ].copy()
        
        node_additions_df = roadway_changes[
            (roadway_changes.OBJECT == "N") & (roadway_changes.OPERATION == "A")
        ].copy()

        if len(node_additions_df) > 0:
            node_changes_df = node_changes_df[
                ~(node_changes_df['model_node_id'].isin(node_additions_df['model_node_id'].tolist()))
            ]

        node_merge_df = pd.merge(
            node_changes_df[["model_node_id"]],
            base_roadway_network.nodes_df[["model_node_id", "geometry"]],
            how="left",
            on=["model_node_id"],
        )
        missing_nodes = node_merge_df.loc[node_merge_df["geometry"].isna()]
        if missing_nodes.shape[0]:
            msg = "Network missing the following nodes:\n{}".format(missing_nodes)
            WranglerLogger.error(msg)
            raise ValueError(msg)
>>>>>>> 554ce0b5

    def evaluate_changes(self):
        """
        Determines which changes should be evaluated, initiates
        self.card_data to be an aggregation of transit and highway changes.
        """
        highway_change_list = []
        transit_change_list = []

        WranglerLogger.info("Evaluating project changes.")

        if (not self.roadway_link_changes.empty) | (not self.roadway_node_changes.empty):
            highway_change_list = self.add_highway_changes()

        if (not self.transit_changes.empty)  or (
            self.base_cube_transit_network is not None
            and self.build_cube_transit_network is not None
        ):
            transit_change_list = self.add_transit_changes()

        self.card_data = {
            "project": self.project_name,
            "changes": transit_change_list + highway_change_list,
        }

    def add_transit_changes(self):
        """
        Evaluates changes between base and build transit objects and
        adds entries into the self.card_data dictionary.
        """
        if self.build_cube_transit_network:
            transit_change_list = self.build_cube_transit_network.evaluate_differences(
                self.base_cube_transit_network
            )
        elif self.base_transit_network:
            transit_change_list = self.base_transit_network.evaluate_differences(
                self.transit_changes
            )
        return transit_change_list
    
    @staticmethod
    def _final_op(x):
        if x["operation_history"][-1] == "D":
            if "A" in x["operation_history"][:-1]:
                return "N"
            else:
                return "D"
        elif x["operation_history"][-1] == "A":
            if "D" in x["operation_history"][:-1]:
                return "C"
            else:
                return "A"
        else:
            if "A" in x["operation_history"][:-1]:
                return "A"
            else:
                return "C"

    def add_highway_changes(self, limit_variables_to_existing_network=False):
        """
        Evaluates changes from the log file based on the base highway object and
        adds entries into the self.card_data dictionary.

        Args:
            limit_variables_to_existing_network (bool): True if no ad-hoc variables.  Default to False.
        """

        for c in self.parameters.string_col:
            if c in self.roadway_link_changes.columns:
                self.roadway_link_changes[c] = self.roadway_link_changes[c].str.lstrip(" ")
            if c in self.roadway_node_changes.columns:
                self.roadway_node_changes[c] = self.roadway_node_changes[c].str.lstrip(" ")

        ## if worth it, could also add some functionality  to network wrangler itself.
        node_changes_df = self.roadway_node_changes.copy()

        link_changes_df = self.roadway_link_changes.copy()

        def _process_deletions(link_changes_df):
            """
            create deletion section in project card
            """
            WranglerLogger.debug("Processing link deletions")

            cube_delete_df = link_changes_df[link_changes_df["operation_final"] == "D"].copy()

            # make sure columns has the same type as base network
            cube_delete_df['A'] = cube_delete_df['A'].astype(
                type(self.base_roadway_network.links_df['A'].iloc[0])
            )
            cube_delete_df['B'] = cube_delete_df['B'].astype(
                type(self.base_roadway_network.links_df['B'].iloc[0])
            )

            if 'model_link_id' in cube_delete_df.columns:
                cube_delete_df.drop(['model_link_id'], axis = 1, inplace = True)

            cube_delete_df = pd.merge(
                cube_delete_df,
                self.base_roadway_network.links_df[['A', 'B', 'model_link_id']],
                how = 'left',
                on = ['A', 'B']
            )

            if len(cube_delete_df) > 0:
                links_to_delete = cube_delete_df["model_link_id"].tolist()
                delete_link_dict = {
                    "category": "Roadway Deletion",
                    "links": {"model_link_id": links_to_delete},
                }
                WranglerLogger.debug("{} Links Deleted.".format(len(links_to_delete)))
            else:
                delete_link_dict = None
                WranglerLogger.debug("No link deletions processed")

            return delete_link_dict

        def _process_link_additions(
            link_changes_df, limit_variables_to_existing_network
        ):
            """"""
            WranglerLogger.debug("Processing link additions")
<<<<<<< HEAD
            cube_add_df = link_changes_df[link_changes_df["operation_final"] == "A"]
=======
            cube_add_df = link_changes_df[link_changes_df.OPERATION_final == "A"]
>>>>>>> 554ce0b5
            if len(cube_add_df) == 0:
                WranglerLogger.debug("No link additions processed")
                return {}

            if limit_variables_to_existing_network:
                add_col = [
                    c
                    for c in cube_add_df.columns
                    if c in self.base_roadway_network.links_df.columns
                ]
            else:
                add_col = [
                    c for c in cube_add_df.columns if c not in ["operation_final"]
                ]
                # can leave out "operation_final" from writing out, is there a reason to write it out?

            for x in add_col:
                cube_add_df[x] = cube_add_df[x].astype(self.base_roadway_network.links_df[x].dtype)

            add_link_properties = cube_add_df[add_col].to_dict("records")

            # WranglerLogger.debug("Add Link Properties: {}".format(add_link_properties))
            WranglerLogger.debug("{} Links Added".format(len(add_link_properties)))

            return {"category": "Add New Roadway", "links": add_link_properties}

        def _process_node_additions(node_add_df):
            """"""
            WranglerLogger.debug("Processing node additions")

            if len(node_add_df) == 0:
                WranglerLogger.debug("No node additions processed")
                return []

            node_add_df = node_add_df.drop(["operation_final"], axis=1)

            for x in node_add_df.columns:
                node_add_df[x] = node_add_df[x].astype(self.base_roadway_network.nodes_df[x].dtype)

            add_nodes_dict_list = node_add_df.to_dict(
                "records"
            )
            WranglerLogger.debug("{} Nodes Added".format(len(add_nodes_dict_list)))

            return add_nodes_dict_list

        def _process_single_link_change(change_row, changeable_col):
            """"""

            #  1. Find associated base year network values
            base_df = self.base_roadway_network.links_df[
                (self.base_roadway_network.links_df["A"] == int(change_row.A))
                & (self.base_roadway_network.links_df["B"] == int(change_row.B))
            ]

            if not base_df.shape[0]:
                msg = "No match found in network for AB combination: ({},{}). Incompatible base network.".format(
                    change_row.A, change_row.B
                )
                WranglerLogger.error(msg)
                raise ValueError(msg)

            elif base_df.shape[0] > 1:
                WranglerLogger.warning(
                    "Found more than one match in base network for AB combination: ({},{}). Selecting first one to operate on but AB should be unique to network.".format(
                        change_row.A, change_row.B
                    )
                )

            base_row = base_df.iloc[0]
            # WranglerLogger.debug("Properties with changes: {}".format(changeable_col))

            # 2. find columns that changed (enough)
            changed_col = []
            for col in changeable_col:
                WranglerLogger.debug("Assessing Column: {}".format(col))
                # if it is the same as before, or a static value, don't process as a change
                if str(change_row[col]).strip('"\'') == str(base_row[col]).strip('"\''):
<<<<<<< HEAD
                    continue
                # if it is NaN or None, don't process as a change
                if (change_row[col] != change_row[col]) | (change_row[col] is None):
=======
>>>>>>> 554ce0b5
                    continue
                if (col == "roadway_class") & (change_row[col] == 0):
                    continue
                # only look at distance if it has significantly changed
                if col == "distance":
                    if (
                        abs(
                            (change_row[col] - float(base_row[col]))
                            / base_row[col].astype(float)
                        )
                        > 0.01
                    ):
                        change_row[col] = type(base_row[col])(change_row[col])
                        changed_col.append(col)
                    else:
                        continue
                else:
                    change_row[col] = type(base_row[col])(change_row[col])
                    changed_col.append(col)

            WranglerLogger.debug(
                "Properties with changes that will be processed: {}".format(changed_col)
            )

            if not changed_col:
                return pd.DataFrame()

            # 3. Iterate through columns with changed values and structure the changes as expected in  project card
            property_dict_list = []
            processed_properties = []

            # check if it's a manged lane change
            for c in changed_col:
                if c.startswith("ML_"):
                    # TODO ML project card skeleton
                    msg = "Detected managed lane changes, please create managed lane project card!"
                    WranglerLogger.error(msg)
                    raise ValueError(msg)
                    return

            # regular roadway property change
            for c in changed_col:
                # WranglerLogger.debug("Processing Column: {}".format(c))
                (
                    p_base_name,
                    p_time_period,
                    p_category,
                    managed_lane,
                ) = column_name_to_parts(c, self.parameters)

                _d = {
                    "existing": base_row[c],
                    "set": change_row[c],
                }
                if c in Project.CALCULATED_VALUES:
                    _d = {
                        "set": change_row[c],
                    }
                if p_time_period:
                    if managed_lane == 1:
                        _d["time"] = list(
                            self.parameters.time_period_to_time[p_time_period]
                        )
                        if p_category:
                            _d["category"] = p_category

                # iterate through existing properties that have been changed and see if you should just add
                if (p_base_name in processed_properties) & (managed_lane == 1):
                    for processed_p in property_dict_list:
                        if processed_p["property"] == p_base_name:
                            processed_p["timeofday"] += [_d]
                elif (p_base_name in processed_properties) & (managed_lane == 0):
                    for processed_p in property_dict_list:
                        if processed_p["property"] == p_base_name:
                            if processed_p["set"] != change_row[c]:
                                msg = "Detected different changes for split-property variables on regular roadway links: "
                                msg += "conflicting \"{}\" values \"{}\", \"{}\"".format(p_base_name, processed_p["set"], change_row[c])
                                WranglerLogger.error(msg)
                                raise ValueError(msg)
                elif p_time_period:
                    if managed_lane == 1:
                        property_dict = {"property": p_base_name, "timeofday": [_d]}
                        processed_properties.append(p_base_name)
                        property_dict_list.append(property_dict)
                    else:
                        _d["property"] = p_base_name
                        processed_properties.append(_d["property"])
                        property_dict_list.append(_d)
                else:
                    _d["property"] = p_base_name
                    processed_properties.append(_d["property"])
                    property_dict_list.append(_d)

            card_df = pd.DataFrame(
                {
                    "properties": pd.Series([property_dict_list]),
                    "model_link_id": pd.Series(base_row["model_link_id"]),
                }
            )

            # WranglerLogger.debug('single change card_df:\n {}'.format(card_df))

            return card_df

        def _process_link_changes(link_changes_df, changeable_col):
            """"""
            cube_change_df = link_changes_df[link_changes_df["operation_final"] == "C"].copy()
            
            # make sure columns has the same type as base network
            cube_change_df['A'] = cube_change_df['A'].astype(
                type(self.base_roadway_network.links_df['A'].iloc[0])
            )
            cube_change_df['B'] = cube_change_df['B'].astype(
                type(self.base_roadway_network.links_df['B'].iloc[0])
            )
            
            if 'model_link_id' in cube_change_df.columns:
                cube_change_df.drop('model_link_id', axis = 1, inplace = True)

            cube_change_df = pd.merge(
                cube_change_df,
                self.base_roadway_network.links_df[['A', 'B', 'model_link_id']],
                how = 'left',
                on = ['A', 'B']
            )

            if not cube_change_df.shape[0]:
                WranglerLogger.info("No link changes processed")
                return []

            change_link_dict_df = pd.DataFrame(columns=["properties", "model_link_id"])

            for index, row in cube_change_df.iterrows():
                card_df = _process_single_link_change(row, changeable_col)

                change_link_dict_df = pd.concat(
                    [change_link_dict_df, card_df], ignore_index=True, sort=False
                )

            if not change_link_dict_df.shape[0]:
                WranglerLogger.info("No link changes processed")
                return []

            # WranglerLogger.debug('change_link_dict_df Unaggregated:\n {}'.format(change_link_dict_df))

            # Have to change to string so that it is a hashable type for the aggregation
            change_link_dict_df["properties"] = change_link_dict_df[
                "properties"
            ].astype(str)
            # Group the changes that are the same
            change_link_dict_df = (
                change_link_dict_df.groupby("properties")[["model_link_id"]]
                .agg(lambda x: list(x))
                .reset_index()
            )
            # WranglerLogger.debug('change_link_dict_df Aggregated:\n {}'.format(change_link_dict_df))

            # Reformat model link id to correct "facility" format
            change_link_dict_df["facility"] = change_link_dict_df.apply(
                lambda x: {"link": [{"model_link_id": x.model_link_id}]}, axis=1
            )

            # WranglerLogger.debug('change_link_dict_df 3: {}'.format(change_link_dict_df))
            change_link_dict_df["properties"] = change_link_dict_df["properties"].apply(
                lambda x: json.loads(
                    x.replace("'\"", "'").replace("\"'", "'").replace("'", '"')
                )
            )

            change_link_dict_df["category"] = "Roadway Property Change"

            change_link_dict_list = change_link_dict_df[
                ["category", "facility", "properties"]
            ].to_dict("record")

            WranglerLogger.debug(
                "{} Changes Processed".format(len(change_link_dict_list))
            )
            return change_link_dict_list

        def _consolidate_actions(log, base, key_list):
            log_df = log.copy()
            # will be changed if to allow new variables being added/changed that are not in base network
            changeable_col = [x for x in log_df.columns if x in base.columns]
            #print(log_df)
            #for x in changeable_col:
            #    print(x)
                #log_df[x] = log_df[x].astype(base[x].dtype)

            if 'operation_final' not in log_df.columns:
                action_history_df = (
                    log_df.groupby(key_list)["operation"]
                    .agg(lambda x: x.tolist())
                    .rename("operation_history")
                    .reset_index()
                )

                log_df = pd.merge(log_df, action_history_df, on=key_list, how="left")
                log_df.drop_duplicates(subset=key_list, keep="last", inplace=True)
                log_df["operation_final"] = log_df.apply(lambda x: Project._final_op(x), axis=1)

            return log_df[changeable_col + ["operation_final"]]

        delete_link_dict = None
        add_link_dict = None
        change_link_dict_list = []

        delete_link_dict = None
        add_link_dict = None
        change_link_dict_list = []

        if len(link_changes_df) != 0:
            link_changes_df = _consolidate_actions(
                link_changes_df, self.base_roadway_network.links_df, ["A", "B"]
            )

            # process deletions
            delete_link_dict = _process_deletions(link_changes_df)

            # process additions
            add_link_dict = _process_link_additions(
                link_changes_df, limit_variables_to_existing_network
            )

            # process changes
            WranglerLogger.debug("Processing changes")
            WranglerLogger.debug(link_changes_df)
            changeable_col = list(
                (
                    set(link_changes_df.columns)
                    & set(self.base_roadway_network.links_df.columns)
                )
                - set(Project.STATIC_VALUES)
            )

            cols_in_changes_not_in_net = list(
                set(link_changes_df.columns)
                - set(self.base_roadway_network.links_df.columns)
            )

            if cols_in_changes_not_in_net:
                WranglerLogger.warning(
                    "The following attributes are specified in the changes but do not exist in the base network: {}".format(
                        cols_in_changes_not_in_net
                    )
                )

            change_link_dict_list = _process_link_changes(link_changes_df, changeable_col)

        if len(node_changes_df) != 0:
            node_changes_df = _consolidate_actions(
                node_changes_df, self.base_roadway_network.nodes_df, ["model_node_id"]
            )

            # print error message for node change and node deletion
            if (
                len(node_changes_df[node_changes_df["operation_final"].isin(["C", "D"])])
                > 0
            ):
                msg = "NODE changes and deletions are not allowed!"
<<<<<<< HEAD
                WranglerLogger.warning(msg)
                #raise ValueError(msg)
            node_add_df = node_changes_df[node_changes_df["operation_final"] == "A"]
=======
                WranglerLogger.error(msg)
                raise ValueError(msg)
            node_add_df = node_changes_df[node_changes_df.OPERATION_final == "A"]
>>>>>>> 554ce0b5

            if add_link_dict:
                add_link_dict["nodes"] = _process_node_additions(node_add_df)
            else:
                add_link_dict = {"category": "Add New Roadway", "nodes": _process_node_additions(node_add_df)}

        else:
            None

        # combine together

        highway_change_list = list(
            filter(None, [delete_link_dict] + [add_link_dict] + change_link_dict_list)
        )

        return highway_change_list<|MERGE_RESOLUTION|>--- conflicted
+++ resolved
@@ -127,16 +127,11 @@
             raise ValueError(msg)
 
         if base_roadway_network != None:
-<<<<<<< HEAD
             self.determine_roadway_network_changes_compatability(
                 self.base_roadway_network, 
                 self.roadway_link_changes,
                 self.roadway_node_changes, 
                 self.parameters
-=======
-            self.determine_roadway_network_changes_compatibility(
-                self.base_roadway_network, self.roadway_changes, self.parameters
->>>>>>> 554ce0b5
             )
 
         if evaluate:
@@ -233,13 +228,8 @@
             msg = "Method takes only one of 'base_cube_transit_source' and 'base_cube_transit_network' but both given"
             WranglerLogger.error(msg)
             raise ValueError(msg)
-<<<<<<< HEAD
         if base_cube_transit_source:
             base_cube_transit_network = CubeTransit.create_from_cube(base_cube_transit_source, parameters)
-=======
-        if base_transit_source:
-            base_transit_network = CubeTransit.create_from_cube(base_transit_source, parameters)
->>>>>>> 554ce0b5
             WranglerLogger.debug(
                 "Base network has {} lines".format(len(base_cube_transit_network.lines))
             )
@@ -262,11 +252,7 @@
             raise ValueError(msg)
         if build_cube_transit_source:
             WranglerLogger.debug("build")
-<<<<<<< HEAD
             build_cube_transit_network = CubeTransit.create_from_cube(build_cube_transit_source, parameters)
-=======
-            build_transit_network = CubeTransit.create_from_cube(build_transit_source, parameters)
->>>>>>> 554ce0b5
             WranglerLogger.debug(
                 "Build network has {} lines".format(len(build_cube_transit_network.lines))
             )
@@ -906,9 +892,6 @@
                 on=["A", "B"],
             )
 
-<<<<<<< HEAD
-            missing_links = link_merge_df.loc[link_merge_df["model_link_id"].isna()]
-=======
         link_changes_df = roadway_changes[
             (roadway_changes.OBJECT == "L") & (roadway_changes.OPERATION == "C")
         ].copy()
@@ -933,7 +916,6 @@
         )
 
         missing_links = link_merge_df.loc[link_merge_df["model_link_id"].isna()]
->>>>>>> 554ce0b5
 
             if missing_links.shape[0]:
                 msg = "Network missing the following AB links:\n{}".format(missing_links)
@@ -942,25 +924,6 @@
 
         # for links "N"  that change "C",
         # find locations where there isn't a base roadway node
-<<<<<<< HEAD
-        if len(roadway_node_changes) > 0:
-            node_changes_df = roadway_node_changes[
-                roadway_node_changes["operation_final"] == "C"
-            ].copy()
-
-            node_merge_df = pd.merge(
-                node_changes_df[["model_node_id"]],
-                base_roadway_network.nodes_df[["model_node_id", "geometry"]],
-                how="left",
-                on=["model_node_id"],
-            )
-            missing_nodes = node_merge_df.loc[node_merge_df["geometry"].isna()]
-            if missing_nodes.shape[0]:
-                msg = "Network missing the following nodes:\n{}".format(missing_nodes)
-                WranglerLogger.error(msg)
-                raise ValueError(msg)
-=======
-
         node_changes_df = roadway_changes[
             (roadway_changes.OBJECT == "N") & (roadway_changes.OPERATION == "C")
         ].copy()
@@ -985,7 +948,6 @@
             msg = "Network missing the following nodes:\n{}".format(missing_nodes)
             WranglerLogger.error(msg)
             raise ValueError(msg)
->>>>>>> 554ce0b5
 
     def evaluate_changes(self):
         """
@@ -1108,11 +1070,8 @@
         ):
             """"""
             WranglerLogger.debug("Processing link additions")
-<<<<<<< HEAD
             cube_add_df = link_changes_df[link_changes_df["operation_final"] == "A"]
-=======
-            cube_add_df = link_changes_df[link_changes_df.OPERATION_final == "A"]
->>>>>>> 554ce0b5
+
             if len(cube_add_df) == 0:
                 WranglerLogger.debug("No link additions processed")
                 return {}
@@ -1191,12 +1150,9 @@
                 WranglerLogger.debug("Assessing Column: {}".format(col))
                 # if it is the same as before, or a static value, don't process as a change
                 if str(change_row[col]).strip('"\'') == str(base_row[col]).strip('"\''):
-<<<<<<< HEAD
                     continue
                 # if it is NaN or None, don't process as a change
                 if (change_row[col] != change_row[col]) | (change_row[col] is None):
-=======
->>>>>>> 554ce0b5
                     continue
                 if (col == "roadway_class") & (change_row[col] == 0):
                     continue
@@ -1457,15 +1413,9 @@
                 > 0
             ):
                 msg = "NODE changes and deletions are not allowed!"
-<<<<<<< HEAD
                 WranglerLogger.warning(msg)
                 #raise ValueError(msg)
             node_add_df = node_changes_df[node_changes_df["operation_final"] == "A"]
-=======
-                WranglerLogger.error(msg)
-                raise ValueError(msg)
-            node_add_df = node_changes_df[node_changes_df.OPERATION_final == "A"]
->>>>>>> 554ce0b5
 
             if add_link_dict:
                 add_link_dict["nodes"] = _process_node_additions(node_add_df)
