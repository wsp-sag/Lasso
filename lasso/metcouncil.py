--- conflicted
+++ resolved
@@ -122,13 +122,9 @@
         try:
             if x.centroidconnect == 1:
                 return int(centroid_connect_lanes)
-<<<<<<< HEAD
-            elif max([x.anoka, x.hennepin, x.carver, x.dakota, x.washington]) > 0:
-=======
             elif x.drive_access == 0:
                 return int(0)
             elif max([x.anoka, x.hennepin, x.carver, x.dakota, x.washington])>0:
->>>>>>> 554ce0b5
                 return int(max([x.anoka, x.hennepin, x.carver, x.dakota, x.washington]))
             elif max([x.widot, x.mndot]) > 0:
                 return int(max([x.widot, x.mndot]))
